--- conflicted
+++ resolved
@@ -157,7 +157,24 @@
   }
 
   @Test
-<<<<<<< HEAD
+  public void testBestGzipCompressionNoSchema() throws Exception {
+    CompressionType compressionType = CompressionType.GZIP;
+    localProps.put(S3SinkConnectorConfig.FORMAT_CLASS_CONFIG, JsonFormat.class.getName());
+    localProps.put(S3SinkConnectorConfig.COMPRESSION_TYPE_CONFIG, compressionType.name);
+    localProps.put(S3SinkConnectorConfig.COMPRESSION_LEVEL_CONFIG, String.valueOf(Deflater.BEST_COMPRESSION));
+    setUp();
+    task = new S3SinkTask(connectorConfig, context, storage, partitioner, format, SYSTEM_TIME);
+
+    List<SinkRecord> sinkRecords = createJsonRecordsWithoutSchema(7 * context.assignment().size(), 0, context.assignment());
+    task.put(sinkRecords);
+    task.close(context.assignment());
+    task.stop();
+
+    long[] validOffsets = {0, 3, 6};
+    verify(sinkRecords, validOffsets, context.assignment(), ".json.gz");
+  }
+
+  @Test
   public void testNullValue() throws Exception {
     localProps.put(S3SinkConnectorConfig.FORMAT_CLASS_CONFIG, JsonFormat.class.getName());
     localProps.put(S3SinkConnectorConfig.BEHAVIOR_ON_NULL_VALUES_CONFIG, "ignore");
@@ -169,22 +186,10 @@
     TopicPartition tp = context.assignment().iterator().next();
     List<SinkRecord> sinkRecords = Collections
         .singletonList(new SinkRecord(TOPIC, tp.partition(), null, "key", null, null, 42));
-=======
-  public void testBestGzipCompressionNoSchema() throws Exception {
-    CompressionType compressionType = CompressionType.GZIP;
-    localProps.put(S3SinkConnectorConfig.FORMAT_CLASS_CONFIG, JsonFormat.class.getName());
-    localProps.put(S3SinkConnectorConfig.COMPRESSION_TYPE_CONFIG, compressionType.name);
-    localProps.put(S3SinkConnectorConfig.COMPRESSION_LEVEL_CONFIG, String.valueOf(Deflater.BEST_COMPRESSION));
-    setUp();
-    task = new S3SinkTask(connectorConfig, context, storage, partitioner, format, SYSTEM_TIME);
-
-    List<SinkRecord> sinkRecords = createJsonRecordsWithoutSchema(7 * context.assignment().size(), 0, context.assignment());
->>>>>>> 08ba707b
-    task.put(sinkRecords);
-    task.close(context.assignment());
-    task.stop();
-
-<<<<<<< HEAD
+    task.put(sinkRecords);
+    task.close(context.assignment());
+    task.stop();
+
     List<String> fileNames = getExpectedFiles(new long[]{42L, 42L}, tp, ".json");
     verifyFileListing(fileNames);
     Collection<Object> records = readRecords(topicsDir, getDirectory(tp.topic(), tp.partition()),
@@ -204,10 +209,6 @@
     List<SinkRecord> sinkRecords = Collections
         .singletonList(new SinkRecord(TOPIC, tp.partition(), null, "key", null, null, 42));
     task.put(sinkRecords);
-=======
-    long[] validOffsets = {0, 3, 6};
-    verify(sinkRecords, validOffsets, context.assignment(), ".json.gz");
->>>>>>> 08ba707b
   }
 
   protected List<SinkRecord> createRecordsInterleaved(int size, long startOffset, Set<TopicPartition> partitions) {
